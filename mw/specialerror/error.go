package specialerror

<<<<<<< HEAD
import "github.com/liony823/tools/errs"
=======
import (
	"errors"

	"github.com/openimsdk/tools/errs"
)
>>>>>>> c36f6ad1

var handlers []func(err error) errs.CodeError

func AddErrHandler(h func(err error) errs.CodeError) (err error) {
	if h == nil {
		return errs.New("nil handler")
	}
	handlers = append(handlers, h)
	return nil
}

func AddReplace(target error, codeErr errs.CodeError) error {
	handler := func(err error) errs.CodeError {
		if errors.Is(err, target) {
			return codeErr
		}
		return nil
	}

	if err := AddErrHandler(handler); err != nil {
		return err
	}

	return nil
}

func ErrCode(err error) errs.CodeError {
	var codeErr errs.CodeError
	if errors.As(err, &codeErr) {
		return codeErr
	}
	for i := 0; i < len(handlers); i++ {
		if codeErr := handlers[i](err); codeErr != nil {
			return codeErr
		}
	}
	return nil
}

func ErrString(err error) errs.Error {
	var codeErr errs.Error
	if errors.As(err, &codeErr) {
		return codeErr
	}
	return nil
}

func ErrWrapper(err error) errs.ErrWrapper {
	var codeErr errs.ErrWrapper
	if errors.As(err, &codeErr) {
		return codeErr
	}
	return nil
}<|MERGE_RESOLUTION|>--- conflicted
+++ resolved
@@ -1,14 +1,10 @@
 package specialerror
 
-<<<<<<< HEAD
-import "github.com/liony823/tools/errs"
-=======
 import (
 	"errors"
 
 	"github.com/openimsdk/tools/errs"
 )
->>>>>>> c36f6ad1
 
 var handlers []func(err error) errs.CodeError
 
