package mw

import (
	"context"
	"fmt"
<<<<<<< HEAD
	"math"

	"github.com/liony823/tools/checker"
=======
	"github.com/openimsdk/tools/checker"
	"math"
>>>>>>> cb449163

	"github.com/liony823/tools/errs"
	"github.com/liony823/tools/log"
	"github.com/liony823/tools/mw/specialerror"
	"github.com/openimsdk/protocol/constant"
	"github.com/openimsdk/protocol/errinfo"
	"google.golang.org/grpc"
	"google.golang.org/grpc/codes"
	"google.golang.org/grpc/metadata"
	"google.golang.org/grpc/status"
)

func RpcServerInterceptor(ctx context.Context, req any, info *grpc.UnaryServerInfo, handler grpc.UnaryHandler) (_ any, err error) {
	method := info.FullMethod
	md, err := validateMetadata(ctx)
	if err != nil {
		return nil, err
	}
	ctx, err = enrichContextWithMetadata(ctx, md)
	if err != nil {
		return nil, err
	}
	defer func() {
		if r := recover(); r != nil {
			err = errs.ErrPanic(r)
			log.ZPanic(ctx, "rpc server panic", err, "method", method, "req", req)
		}
	}()
	log.ZInfo(ctx, "rpc server request", "method", method, "req", req)
	if err := checker.Validate(req); err != nil {
		return nil, handleError(ctx, method, req, err)
	}
	resp, err := handler(ctx, req)
	if err != nil {
		return nil, handleError(ctx, method, req, err)
	}
	log.ZInfo(ctx, "rpc server response success", "method", method, "req", req, "resp", resp)
	return resp, nil
}

func validateMetadata(ctx context.Context) (metadata.MD, error) {
	md, ok := metadata.FromIncomingContext(ctx)
	if !ok {
		return nil, status.New(codes.InvalidArgument, "missing metadata").Err()
	}
	if len(md.Get(constant.OperationID)) != 1 {
		return nil, status.New(codes.InvalidArgument, "operationID error").Err()
	}
	return md, nil
}

func enrichContextWithMetadata(ctx context.Context, md metadata.MD) (context.Context, error) {
	if keys := md.Get(constant.RpcCustomHeader); len(keys) > 0 {
		ctx = context.WithValue(ctx, constant.RpcCustomHeader, keys)
		for _, key := range keys {
			values := md.Get(key)
			if len(values) == 0 {
				return nil, status.New(codes.InvalidArgument, fmt.Sprintf("missing metadata key %s", key)).Err()
			}
			ctx = context.WithValue(ctx, key, values)
		}
	}
	ctx = context.WithValue(ctx, constant.OperationID, md.Get(constant.OperationID)[0])
	if opts := md.Get(constant.OpUserID); len(opts) == 1 {
		ctx = context.WithValue(ctx, constant.OpUserID, opts[0])
	}
	if opts := md.Get(constant.OpUserPlatform); len(opts) == 1 {
		ctx = context.WithValue(ctx, constant.OpUserPlatform, opts[0])
	}
	if opts := md.Get(constant.ConnID); len(opts) == 1 {
		ctx = context.WithValue(ctx, constant.ConnID, opts[0])
	}
	return ctx, nil
}

func handleError(ctx context.Context, method string, req any, err error) error {
	codeErr := specialerror.ErrCode(errs.Unwrap(err))
	if codeErr == nil {
		codeErr = errs.ErrInternalServer
	}
	code := codeErr.Code()
	if code <= 0 || int64(code) > int64(math.MaxUint32) {
		code = errs.ServerInternalError
	}
	if _, ok := errs.Unwrap(err).(errs.CodeError); ok {
		log.ZAdaptive(ctx, "rpc server response failed", err, "method", method, "req", req)
	} else {
		log.ZAdaptive(ctx, "rpc server response failed", err, "rawerror", err, "method", method, "req", req)
	}
	grpcStatus := status.New(codes.Code(code), err.Error())
	errInfo := &errinfo.ErrorInfo{Cause: err.Error()}
	details, err := grpcStatus.WithDetails(errInfo)
	if err != nil {
		log.ZError(ctx, "rpc server response WithDetails failed", err, "method", method, "req", req)
		return errs.WrapMsg(err, "rpc server resp WithDetails error", "err", err)
	}
	return details.Err()
}

func GrpcServer() grpc.ServerOption {
	return grpc.ChainUnaryInterceptor(RpcServerInterceptor)
}<|MERGE_RESOLUTION|>--- conflicted
+++ resolved
@@ -3,14 +3,9 @@
 import (
 	"context"
 	"fmt"
-<<<<<<< HEAD
 	"math"
 
 	"github.com/liony823/tools/checker"
-=======
-	"github.com/openimsdk/tools/checker"
-	"math"
->>>>>>> cb449163
 
 	"github.com/liony823/tools/errs"
 	"github.com/liony823/tools/log"
