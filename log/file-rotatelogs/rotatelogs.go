--- conflicted
+++ resolved
@@ -14,15 +14,11 @@
 	"sync"
 	"time"
 
-<<<<<<< HEAD
 	"github.com/liony823/tools/log/file-rotatelogs/internal/fileutil"
 
-	strftime "github.com/lestrrat-go/strftime"
-	"github.com/pkg/errors"
-=======
 	"errors"
+
 	"github.com/lestrrat-go/strftime"
->>>>>>> cb449163
 )
 
 func (c clockFn) Now() time.Time {
