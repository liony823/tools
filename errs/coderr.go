--- conflicted
+++ resolved
@@ -1,19 +1,11 @@
 package errs
 
 import (
-<<<<<<< HEAD
-	"fmt"
-	"strconv"
-	"strings"
-
-	"github.com/liony823/tools/errs/stack"
-=======
 	"errors"
 	"strconv"
 	"strings"
 
 	"github.com/openimsdk/tools/errs/stack"
->>>>>>> c36f6ad1
 )
 
 const stackSkip = 4
