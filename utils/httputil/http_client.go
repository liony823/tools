// Copyright © 2024 OpenIM open source community. All rights reserved.
//
// Licensed under the Apache License, Version 2.0 (the "License");
// you may not use this file except in compliance with the License.
// You may obtain a copy of the License at
//
//     http://www.apache.org/licenses/LICENSE-2.0
//
// Unless required by applicable law or agreed to in writing, software
// distributed under the License is distributed on an "AS IS" BASIS,
// WITHOUT WARRANTIES OR CONDITIONS OF ANY KIND, either express or implied.
// See the License for the specific language governing permissions and
// limitations under the License.

package httputil

import (
	"bytes"
	"context"
	"encoding/json"
	"io"
	"net/http"
	"time"

	"github.com/openimsdk/tools/errs"
)

// ClientConfig defines configuration for the HTTP client.
type ClientConfig struct {
	Timeout         time.Duration
	MaxConnsPerHost int
}

// NewClientConfig creates a default client configuration.
func NewClientConfig() *ClientConfig {
	return &ClientConfig{
		Timeout:         15 * time.Second,
		MaxConnsPerHost: 100,
	}
}

// HTTPClient wraps http.Client and includes additional configuration.
type HTTPClient struct {
	client *http.Client
	config *ClientConfig
}

// NewHTTPClient creates a new HTTPClient with the provided configuration.
func NewHTTPClient(config *ClientConfig) *HTTPClient {
	return &HTTPClient{
		client: &http.Client{
			Timeout: config.Timeout,
			Transport: &http.Transport{
				MaxConnsPerHost: config.MaxConnsPerHost,
			},
		},
		config: config,
	}
}

// Get performs a HTTP GET request and returns the response body.
func (c *HTTPClient) Get(url string) ([]byte, error) {
	resp, err := c.client.Get(url)
	if err != nil {
		return nil, errs.WrapMsg(err, "GET request failed", "url", url)
	}
	defer resp.Body.Close()

	body, err := io.ReadAll(resp.Body)
	if err != nil {
		return nil, errs.WrapMsg(err, "failed to read response body", "url", url)
	}
	return body, nil
}

// Post sends a JSON-encoded POST request and returns the response body.
func (c *HTTPClient) Post(ctx context.Context, url string, headers map[string]string, data any, timeout int) ([]byte, error) {
	if timeout > 0 {
		var cancel func()
		ctx, cancel = context.WithTimeout(ctx, time.Second*time.Duration(timeout))
		defer cancel()
	}
	body := bytes.NewBuffer(nil)
	if data != nil {
		if err := json.NewEncoder(body).Encode(data); err != nil {
			return nil, errs.WrapMsg(err, "JSON encode failed", "data", data)
		}
	}

	req, err := http.NewRequestWithContext(ctx, http.MethodPost, url, body)
	if err != nil {
		return nil, errs.WrapMsg(err, "NewRequestWithContext failed", "url", url, "method", http.MethodPost)
	}

	for key, value := range headers {
		req.Header.Set(key, value)
	}
	req.Header.Set("Content-Type", "application/json; charset=utf-8")

	resp, err := c.client.Do(req)
	if err != nil {
		return nil, errs.WrapMsg(err, "HTTP request failed")
	}
	defer resp.Body.Close()

	result, err := io.ReadAll(resp.Body)
	if err != nil {
		return nil, errs.WrapMsg(err, "failed to read response body")
	}

	return result, nil
}

<<<<<<< HEAD
// PostReturn sends a JSON-encoded POST request and decodes the JSON response into the output parameter.
func (c *HTTPClient) PostReturn(ctx context.Context, url string, headers map[string]string, input, output any, timeout int) error {
	responseBytes, err := c.Post(ctx, url, headers, input, timeout)
=======
// PostReturn sends a JSON-encoded POST request and decodes the JSON response into  output parameter.
func (c *HTTPClient) PostReturn(ctx context.Context, url string, headers map[string]string, input, output any) error {
	responseBytes, err := c.Post(ctx, url, headers, input)
>>>>>>> 39262743
	if err != nil {
		return err
	}
	if err = json.Unmarshal(responseBytes, output); err != nil {
		return errs.WrapMsg(err, "JSON unmarshal failed")
	}
	return nil
}<|MERGE_RESOLUTION|>--- conflicted
+++ resolved
@@ -111,15 +111,9 @@
 	return result, nil
 }
 
-<<<<<<< HEAD
-// PostReturn sends a JSON-encoded POST request and decodes the JSON response into the output parameter.
-func (c *HTTPClient) PostReturn(ctx context.Context, url string, headers map[string]string, input, output any, timeout int) error {
-	responseBytes, err := c.Post(ctx, url, headers, input, timeout)
-=======
 // PostReturn sends a JSON-encoded POST request and decodes the JSON response into  output parameter.
-func (c *HTTPClient) PostReturn(ctx context.Context, url string, headers map[string]string, input, output any) error {
-	responseBytes, err := c.Post(ctx, url, headers, input)
->>>>>>> 39262743
+func (c *HTTPClient) PostReturn(ctx context.Context, url string, headers map[string]string, input, output ,timeout int) error {
+	responseBytes, err := c.Post(ctx, url, headers, input,timeout)
 	if err != nil {
 		return err
 	}
